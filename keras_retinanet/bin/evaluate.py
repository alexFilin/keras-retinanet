#!/usr/bin/env python

"""
Copyright 2017-2018 Fizyr (https://fizyr.com)

Licensed under the Apache License, Version 2.0 (the "License");
you may not use this file except in compliance with the License.
You may obtain a copy of the License at
    http://www.apache.org/licenses/LICENSE-2.0
Unless required by applicable law or agreed to in writing, software
distributed under the License is distributed on an "AS IS" BASIS,
WITHOUT WARRANTIES OR CONDITIONS OF ANY KIND, either express or implied.
See the License for the specific language governing permissions and
limitations under the License.
"""

import argparse
import os
import sys

import keras
import tensorflow as tf

# Allow relative imports when being executed as script.
if __name__ == "__main__" and __package__ is None:
    sys.path.insert(0, os.path.join(os.path.dirname(__file__), '..', '..'))
    import keras_retinanet.bin  # noqa: F401
    __package__ = "keras_retinanet.bin"

# Change these to absolute imports if you copy this script outside the keras_retinanet package.
from .. import models
from ..preprocessing.csv_generator import CSVGenerator
from ..preprocessing.pascal_voc import PascalVocGenerator
from ..utils.eval import evaluate
from ..utils.keras_version import check_keras_version


def get_session():
    """ Construct a modified tf session.
    """
    config = tf.ConfigProto()
    config.gpu_options.allow_growth = True
    return tf.Session(config=config)


def create_generator(args, preprocess_image):
    """ Create generators for evaluation.
    """
    common_args = {
        'preprocess_image' : preprocess_image,
    }

    if args.dataset_type == 'coco':
        # import here to prevent unnecessary dependency on cocoapi
        from ..preprocessing.coco import CocoGenerator

        validation_generator = CocoGenerator(
            args.coco_path,
            'val2017',
            image_min_side=args.image_min_side,
            image_max_side=args.image_max_side
        )
    elif args.dataset_type == 'pascal':
        validation_generator = PascalVocGenerator(
            args.pascal_path,
            'test',
            image_min_side=args.image_min_side,
            image_max_side=args.image_max_side
        )
    elif args.dataset_type == 'csv':
        validation_generator = CSVGenerator(
            args.annotations,
            args.classes,
            image_min_side=args.image_min_side,
            image_max_side=args.image_max_side,
            **common_args
        )
    else:
        raise ValueError('Invalid data type received: {}'.format(args.dataset_type))

    return validation_generator


def parse_args(args):
    """ Parse the arguments.
    """
    parser     = argparse.ArgumentParser(description='Evaluation script for a RetinaNet network.')
    subparsers = parser.add_subparsers(help='Arguments for specific dataset types.', dest='dataset_type')
    subparsers.required = True

    coco_parser = subparsers.add_parser('coco')
    coco_parser.add_argument('coco_path', help='Path to dataset directory (ie. /tmp/COCO).')

    pascal_parser = subparsers.add_parser('pascal')
    pascal_parser.add_argument('pascal_path', help='Path to dataset directory (ie. /tmp/VOCdevkit).')

    csv_parser = subparsers.add_parser('csv')
    csv_parser.add_argument('annotations', help='Path to CSV file containing annotations for evaluation.')
    csv_parser.add_argument('classes', help='Path to a CSV file containing class label mapping.')

    parser.add_argument('model',             help='Path to RetinaNet model.')
    parser.add_argument('--convert-model',   help='Convert the model to an inference model (ie. the input is a training model).', action='store_true')
    parser.add_argument('--backbone',        help='The backbone of the model.', default='resnet50')
    parser.add_argument('--gpu',             help='Id of the GPU to use (as reported by nvidia-smi).')
    parser.add_argument('--score-threshold', help='Threshold on score to filter detections with (defaults to 0.05).', default=0.05, type=float)
    parser.add_argument('--iou-threshold',   help='IoU Threshold to count for a positive detection (defaults to 0.5).', default=0.5, type=float)
    parser.add_argument('--max-detections',  help='Max Detections per image (defaults to 100).', default=100, type=int)
    parser.add_argument('--save-path',       help='Path for saving images with detections (doesn\'t work for COCO).')
    parser.add_argument('--image-min-side',  help='Rescale the image so the smallest side is min_side.', type=int, default=800)
    parser.add_argument('--image-max-side',  help='Rescale the image if the largest side is larger than max_side.', type=int, default=1333)
<<<<<<< HEAD
    parser.add_argument('--save-vector',     help='List of geometry types to save vector.', nargs='+', type=str, default=None, choices=['polygon', 'point'])
=======
    parser.add_argument('--weighted-average',   help='Compute the mAP using the weighted average of precisions among classes.', action='store_true')
>>>>>>> a1df4898

    return parser.parse_args(args)


def main(args=None):
    # parse arguments
    if args is None:
        args = sys.argv[1:]
    args = parse_args(args)

    # make sure keras is the minimum required version
    check_keras_version()

    # optionally choose specific GPU
    if args.gpu:
        os.environ['CUDA_VISIBLE_DEVICES'] = args.gpu
    keras.backend.tensorflow_backend.set_session(get_session())

    # make save path if it doesn't exist
    if args.save_path is not None and not os.path.exists(args.save_path):
        os.makedirs(args.save_path)

    backbone = models.backbone(args.backbone)
    # create the generator
    generator = create_generator(args, backbone.preprocess_image)

    # load the model
    print('Loading model, this may take a second...')
    model = models.load_model(args.model, backbone_name=args.backbone, convert=args.convert_model)

    # print model summary
    # print(model.summary())

    # start evaluation
    if args.dataset_type == 'coco':
        from ..utils.coco_eval import evaluate_coco
        evaluate_coco(generator, model, args.score_threshold)
    else:
        average_precisions = evaluate(
            generator,
            model,
            iou_threshold=args.iou_threshold,
            score_threshold=args.score_threshold,
            max_detections=args.max_detections,
            save_path=args.save_path,
            vector_types=args.save_vector
        )

        # print evaluation
        total_instances = []
        precisions = []
        for label, (average_precision, num_annotations) in average_precisions.items():
            print('{:.0f} instances of class'.format(num_annotations),
                  generator.label_to_name(label), 'with average precision: {:.4f}'.format(average_precision))
            total_instances.append(num_annotations)
            precisions.append(average_precision)

        if sum(total_instances) == 0:
            print('No test instances found.')
            return

        if args.weighted_average:
            print('mAP: {:.4f}'.format(sum([a * b for a, b in zip(total_instances, precisions)]) / sum(total_instances)))
        else:
            print('mAP: {:.4f}'.format(sum(precisions) / sum(x > 0 for x in total_instances)))


if __name__ == '__main__':
    main()<|MERGE_RESOLUTION|>--- conflicted
+++ resolved
@@ -108,11 +108,8 @@
     parser.add_argument('--save-path',       help='Path for saving images with detections (doesn\'t work for COCO).')
     parser.add_argument('--image-min-side',  help='Rescale the image so the smallest side is min_side.', type=int, default=800)
     parser.add_argument('--image-max-side',  help='Rescale the image if the largest side is larger than max_side.', type=int, default=1333)
-<<<<<<< HEAD
     parser.add_argument('--save-vector',     help='List of geometry types to save vector.', nargs='+', type=str, default=None, choices=['polygon', 'point'])
-=======
     parser.add_argument('--weighted-average',   help='Compute the mAP using the weighted average of precisions among classes.', action='store_true')
->>>>>>> a1df4898
 
     return parser.parse_args(args)
 
