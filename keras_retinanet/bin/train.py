#!/usr/bin/env python

"""
Copyright 2017-2018 Fizyr (https://fizyr.com)

Licensed under the Apache License, Version 2.0 (the "License");
you may not use this file except in compliance with the License.
You may obtain a copy of the License at

    http://www.apache.org/licenses/LICENSE-2.0

Unless required by applicable law or agreed to in writing, software
distributed under the License is distributed on an "AS IS" BASIS,
WITHOUT WARRANTIES OR CONDITIONS OF ANY KIND, either express or implied.
See the License for the specific language governing permissions and
limitations under the License.
"""

import argparse
import os
import sys
import warnings

import keras
import keras.preprocessing.image
import tensorflow as tf
import numpy as np

# Allow relative imports when being executed as script.
if __name__ == "__main__" and __package__ is None:
    sys.path.insert(0, os.path.join(os.path.dirname(__file__), '..', '..'))
    import keras_retinanet.bin  # noqa: F401
    __package__ = "keras_retinanet.bin"

# Change these to absolute imports if you copy this script outside the keras_retinanet package.
from .. import layers  # noqa: F401
from .. import losses
from .. import models
from ..callbacks import RedirectModel, TimeHistory, ScheduledFreeze
from ..callbacks.eval import Evaluate
from ..models.retinanet import retinanet_bbox
from ..preprocessing.csv_generator import CSVGenerator
from ..preprocessing.kitti import KittiGenerator
from ..preprocessing.open_images import OpenImagesGenerator
from ..preprocessing.pascal_voc import PascalVocGenerator
from ..utils.anchors import make_shapes_callback
from ..utils.keras_version import check_keras_version
from ..utils.model import freeze as freeze_model
from ..utils.transform import random_transform_generator


def makedirs(path):
    # Intended behavior: try to create the directory,
    # pass if the directory exists already, fails otherwise.
    # Meant for Python 2.7/3.n compatibility.
    try:
        os.makedirs(path)
    except OSError:
        if not os.path.isdir(path):
            raise


def get_session():
    """ Construct a modified tf session.
    """
    config = tf.ConfigProto()
    config.gpu_options.allow_growth = True
    return tf.Session(config=config)


def model_with_weights(model, weights, skip_mismatch):
    """ Load weights for model.

    Args
        model         : The model to load weights for.
        weights       : The weights to load.
        skip_mismatch : If True, skips layers whose shape of weights doesn't match with the model.
    """
    if weights is not None:
        model.load_weights(weights, by_name=True, skip_mismatch=skip_mismatch)
    return model


def create_models(backbone_retinanet, num_classes, weights, multi_gpu=0, freeze_backbone=False):
    """ Creates three models (model, training_model, prediction_model).

    Args
        backbone_retinanet : A function to call to create a retinanet model with a given backbone.
        num_classes        : The number of classes to train.
        weights            : The weights to load into the model.
        multi_gpu          : The number of GPUs to use for training.
        freeze_backbone    : If True, disables learning for the backbone.

    Returns
        model            : The base model. This is also the model that is saved in snapshots.
        training_model   : The training model. If multi_gpu=0, this is identical to model.
        prediction_model : The model wrapped with utility functions to perform object detection (applies regression values and performs NMS).
    """
    modifier = freeze_model if freeze_backbone else None

    # Keras recommends initialising a multi-gpu model on the CPU to ease weight sharing, and to prevent OOM errors.
    # optionally wrap in a parallel model
    if multi_gpu > 1:
        from keras.utils import multi_gpu_model
        with tf.device('/cpu:0'):
            model = model_with_weights(backbone_retinanet(num_classes, modifier=modifier), weights=weights, skip_mismatch=True)
        training_model = multi_gpu_model(model, gpus=multi_gpu)
    else:
        model          = model_with_weights(backbone_retinanet(num_classes, modifier=modifier), weights=weights, skip_mismatch=True)
        training_model = model

    # make prediction model
    prediction_model = retinanet_bbox(model=model)

    # compile model
    training_model.compile(
        loss={
            'regression'    : losses.smooth_l1(),
            'classification': losses.focal()
        },
        optimizer=keras.optimizers.adam(lr=1e-5, clipnorm=0.001)
    )

    return model, training_model, prediction_model


def create_callbacks(model, training_model, prediction_model, validation_generator, args):
    """ Creates the callbacks to use during training.

    Args
        model: The base model.
        training_model: The model that is used for training.
        prediction_model: The model that should be used for validation.
        validation_generator: The generator for creating validation data.
        args: parseargs args object.

    Returns:
        A list of callbacks used for training.
    """
    callbacks = []

    tensorboard_callback = None

    if args.tensorboard_dir:
        tensorboard_callback = keras.callbacks.TensorBoard(
            log_dir                = args.tensorboard_dir,
            histogram_freq         = 0,
            batch_size             = args.batch_size,
            write_graph            = True,
            write_grads            = False,
            write_images           = False,
            embeddings_freq        = 0,
            embeddings_layer_names = None,
            embeddings_metadata    = None
        )
        callbacks.append(tensorboard_callback)

    if args.evaluation and validation_generator:
        if args.dataset_type == 'coco':
            from ..callbacks.coco import CocoEval

            # use prediction model for evaluation
            evaluation = CocoEval(validation_generator, tensorboard=tensorboard_callback)
        else:
            evaluation = Evaluate(validation_generator, tensorboard=tensorboard_callback, weighted_average=args.weighted_average)
        evaluation = RedirectModel(evaluation, prediction_model)
        callbacks.append(evaluation)

    # save the model
    if args.snapshots:
        # ensure directory created first; otherwise h5py will error after epoch.
        makedirs(args.snapshot_path)
        checkpoint = keras.callbacks.ModelCheckpoint(
            os.path.join(
                args.snapshot_path,
                '{backbone}_{dataset_type}_{{epoch:02d}}.h5'.format(backbone=args.backbone, dataset_type=args.dataset_type)
            ),
            verbose=1,
            save_best_only=True,
            monitor="mAP",
            mode='max'
        )
        checkpoint = RedirectModel(checkpoint, model)
        callbacks.append(checkpoint)

    if args.lr_reduce:
        callbacks.append(keras.callbacks.ReduceLROnPlateau(
            monitor  = 'mAP',
            factor   = 0.9,
            patience = 2,
            verbose  = 1,
            mode     = 'max',
            epsilon  = 0.0001,
            cooldown = args.lr_cooldown,
            min_lr   = 0
        ))
    if args.early_stopping:
        callbacks.append(keras.callbacks.EarlyStopping(
            monitor='mAP',
            patience=args.early_stopping,
            mode='max'
        ))

    if args.scheduled_freeze:
        schedule = dict()
        if args.backbone.startswith('resnet'):
            schedule = {5: 'res5', 10: 'res4', 15: 'res3', 20: 'res2', 25: None}
        elif args.backbone.startswith('mobilenet'):
            schedule = {5: '_13', 8: '_12', 11: '_11', 14: '_10', 17: '_9', 20: '_8',
                        23: '_7', 26: '_6', 29: '_5', 32: '_4', 35: '_3', 38: '_2', 41: None}
        elif args.backbone.startswith('vgg'):
            schedule = {5: 'block5', 10: 'block4', 15: 'block3', 20: 'block2', 25: None}
        elif args.backbone.startswith('densenet'):
            schedule = {5: 'conv5', 10: 'conv4', 15: 'conv3', 20: 'conv2', 25: None}
        callbacks.append(ScheduledFreeze(
            model=model,
            schedule=schedule
        ))

    return callbacks


def create_generators(args, preprocess_image):
    """ Create generators for training and validation.

    Args
        args             : parseargs object containing configuration for generators.
        preprocess_image : Function that preprocesses an image for the network.
    """
    common_args = {
        'batch_size'       : args.batch_size,
        'image_min_side'   : args.image_min_side,
        'image_max_side'   : args.image_max_side,
        'preprocess_image' : preprocess_image,
        'group_method'     : args.group_method
    }

    # create random transform generator for augmenting training data
    if args.random_transform:
        transform_generator = random_transform_generator(
            min_rotation=-0.1,
            max_rotation=0.1,
            min_translation=(-0.1, -0.1),
            max_translation=(0.1, 0.1),
            min_shear=-0.1,
            max_shear=0.1,
            min_scaling=(0.9, 0.9),
            max_scaling=(1.1, 1.1),
            flip_x_chance=0.5,
            flip_y_chance=0.5,
        )
    else:
        transform_generator = random_transform_generator(flip_x_chance=0.5)

    if args.dataset_type == 'coco':
        # import here to prevent unnecessary dependency on cocoapi
        from ..preprocessing.coco import CocoGenerator

        train_generator = CocoGenerator(
            args.coco_path,
            'train2017',
            transform_generator=transform_generator,
            **common_args
        )

        validation_generator = CocoGenerator(
            args.coco_path,
            'val2017',
            **common_args
        )
    elif args.dataset_type == 'pascal':
        train_generator = PascalVocGenerator(
            args.pascal_path,
            'trainval',
            transform_generator=transform_generator,
            **common_args
        )

        validation_generator = PascalVocGenerator(
            args.pascal_path,
            'test',
            **common_args
        )
    elif args.dataset_type == 'csv':
        train_generator = CSVGenerator(
            args.annotations,
            args.classes,
            transform_generator=transform_generator,
            **common_args
        )

        if args.val_annotations:
            validation_generator = CSVGenerator(
                args.val_annotations,
                args.classes,
                **common_args
            )
        else:
            validation_generator = None
    elif args.dataset_type == 'oid':
        train_generator = OpenImagesGenerator(
            args.main_dir,
            subset='train',
            version=args.version,
            labels_filter=args.labels_filter,
            annotation_cache_dir=args.annotation_cache_dir,
            fixed_labels=args.fixed_labels,
            transform_generator=transform_generator,
            **common_args
        )

        validation_generator = OpenImagesGenerator(
            args.main_dir,
            subset='validation',
            version=args.version,
            labels_filter=args.labels_filter,
            annotation_cache_dir=args.annotation_cache_dir,
            fixed_labels=args.fixed_labels,
            **common_args
        )
    elif args.dataset_type == 'kitti':
        train_generator = KittiGenerator(
            args.kitti_path,
            subset='train',
            transform_generator=transform_generator,
            **common_args
        )

        validation_generator = KittiGenerator(
            args.kitti_path,
            subset='val',
            **common_args
        )
    else:
        raise ValueError('Invalid data type received: {}'.format(args.dataset_type))

    return train_generator, validation_generator


def check_args(parsed_args):
    """ Function to check for inherent contradictions within parsed arguments.
    For example, batch_size < num_gpus
    Intended to raise errors prior to backend initialisation.

    Args
        parsed_args: parser.parse_args()

    Returns
        parsed_args
    """

    if parsed_args.multi_gpu > 1 and parsed_args.batch_size < parsed_args.multi_gpu:
        raise ValueError(
            "Batch size ({}) must be equal to or higher than the number of GPUs ({})".format(parsed_args.batch_size,
                                                                                             parsed_args.multi_gpu))

    if parsed_args.multi_gpu > 1 and parsed_args.snapshot:
        raise ValueError(
            "Multi GPU training ({}) and resuming from snapshots ({}) is not supported.".format(parsed_args.multi_gpu,
                                                                                                parsed_args.snapshot))

    if parsed_args.multi_gpu > 1 and not parsed_args.multi_gpu_force:
        raise ValueError("Multi-GPU support is experimental, use at own risk! Run with --multi-gpu-force if you wish to continue.")

    if 'resnet' not in parsed_args.backbone:
        warnings.warn('Using experimental backbone {}. Only resnet50 has been properly tested.'.format(parsed_args.backbone))

    return parsed_args


def parse_args(args):
    """ Parse the arguments.
    """
    parser     = argparse.ArgumentParser(description='Simple training script for training a RetinaNet network.')
    subparsers = parser.add_subparsers(help='Arguments for specific dataset types.', dest='dataset_type')
    subparsers.required = True

    coco_parser = subparsers.add_parser('coco')
    coco_parser.add_argument('coco_path', help='Path to dataset directory (ie. /tmp/COCO).')

    pascal_parser = subparsers.add_parser('pascal')
    pascal_parser.add_argument('pascal_path', help='Path to dataset directory (ie. /tmp/VOCdevkit).')

    kitti_parser = subparsers.add_parser('kitti')
    kitti_parser.add_argument('kitti_path', help='Path to dataset directory (ie. /tmp/kitti).')

    def csv_list(string):
        return string.split(',')

    oid_parser = subparsers.add_parser('oid')
    oid_parser.add_argument('main_dir', help='Path to dataset directory.')
    oid_parser.add_argument('--version',  help='The current dataset version is v4.', default='v4')
    oid_parser.add_argument('--labels-filter',  help='A list of labels to filter.', type=csv_list, default=None)
    oid_parser.add_argument('--annotation-cache-dir', help='Path to store annotation cache.', default='.')
    oid_parser.add_argument('--fixed-labels', help='Use the exact specified labels.', default=False)

    csv_parser = subparsers.add_parser('csv')
    csv_parser.add_argument('annotations', help='Path to CSV file containing annotations for training.')
    csv_parser.add_argument('classes', help='Path to a CSV file containing class label mapping.')
    csv_parser.add_argument('--val-annotations', help='Path to CSV file containing annotations for validation (optional).')

    group = parser.add_mutually_exclusive_group()
    group.add_argument('--snapshot',          help='Resume training from a snapshot.')
    group.add_argument('--imagenet-weights',  help='Initialize the model with pretrained imagenet weights. This is the default behaviour.', action='store_const', const=True, default=True)
    group.add_argument('--weights',           help='Initialize the model with weights from a file.')
    group.add_argument('--no-weights',        help='Don\'t initialize the model with any weights.', dest='imagenet_weights', action='store_const', const=False)

    parser.add_argument('--backbone',        help='Backbone model used by retinanet.', default='resnet50', type=str)
    parser.add_argument('--batch-size',      help='Size of the batches.', default=1, type=int)
    parser.add_argument('--gpu',             help='Id of the GPU to use (as reported by nvidia-smi).')
    parser.add_argument('--multi-gpu',       help='Number of GPUs to use for parallel processing.', type=int, default=0)
    parser.add_argument('--multi-gpu-force', help='Extra flag needed to enable (experimental) multi-gpu support.', action='store_true')
    parser.add_argument('--epochs',          help='Number of epochs to train.', type=int, default=50)
    parser.add_argument('--steps',           help='Number of steps per epoch.', type=int, default=10000)
    parser.add_argument('--snapshot-path',   help='Path to store snapshots of models during training (defaults to \'./snapshots\')', default='./snapshots')
    parser.add_argument('--tensorboard-dir', help='Log directory for Tensorboard output', default='./logs')
    parser.add_argument('--no-snapshots',    help='Disable saving snapshots.', dest='snapshots', action='store_false')
    parser.add_argument('--no-evaluation',   help='Disable per epoch evaluation.', dest='evaluation', action='store_false')
    parser.add_argument('--freeze-backbone', help='Freeze training of backbone layers.', action='store_true')
    parser.add_argument('--scheduled-freeze', help='Freeze backbone by schedule.', action='store_true')
    parser.add_argument('--random-transform', help='Randomly transform image and annotations.', action='store_true')
    parser.add_argument('--lr-reduce',      help='Reduce learning rate when a metric has stopped improving', action='store_true')
    parser.add_argument('--lr-cooldown',    help='Cooldown learning rate value during the studying process', type=int, required=False, default=0)
    parser.add_argument('--early-stopping', help='Number of epoch for stop training when a monitored quantity has stopped improving', type=int, required=False)
    parser.add_argument('--image-min-side', help='Rescale the image so the smallest side is min_side.', type=int, default=800)
    parser.add_argument('--image-max-side', help='Rescale the image if the largest side is larger than max_side.', type=int, default=1333)
<<<<<<< HEAD
    parser.add_argument('--group-method', help='Determines how images are grouped together.', type=str, default='ratio', choices=['random', 'ratio', 'balance'])
=======
    parser.add_argument('--weighted-average',   help='Compute the mAP using the weighted average of precisions among classes.', action='store_true')

>>>>>>> a1df4898
    return check_args(parser.parse_args(args))


def main(args=None):
    # parse arguments
    if args is None:
        args = sys.argv[1:]
    args = parse_args(args)

    # create object that stores backbone information
    backbone = models.backbone(args.backbone)

    # make sure keras is the minimum required version
    check_keras_version()

    # optionally choose specific GPU
    if args.gpu:
        os.environ['CUDA_VISIBLE_DEVICES'] = args.gpu
    keras.backend.tensorflow_backend.set_session(get_session())

    # create the generators
    train_generator, validation_generator = create_generators(args, backbone.preprocess_image)

    # create the model
    if args.snapshot is not None:
        print('Loading model, this may take a second...')
        initial_epoch = int(os.path.basename(os.path.splitext(args.snapshot)[0]).split('_')[-1])
        model            = models.load_model(args.snapshot, backbone_name=args.backbone)
        training_model   = model
        prediction_model = retinanet_bbox(model=model)
    else:
        initial_epoch = 0
        weights = args.weights
        # default to imagenet if nothing else is specified
        if weights is None and args.imagenet_weights:
            weights = backbone.download_imagenet()

        if args.scheduled_freeze:
            args.freeze_backbone = True

        print('Creating model, this may take a second...')
        model, training_model, prediction_model = create_models(
            backbone_retinanet=backbone.retinanet,
            num_classes=train_generator.num_classes(),
            weights=weights,
            multi_gpu=args.multi_gpu,
            freeze_backbone=args.freeze_backbone
        )

    # print model summary
    print(model.summary())

    # this lets the generator compute backbone layer shapes using the actual backbone model
    if 'vgg' in args.backbone or 'densenet' in args.backbone:
        train_generator.compute_shapes = make_shapes_callback(model)
        if validation_generator:
            validation_generator.compute_shapes = train_generator.compute_shapes

    # create the callbacks
    callbacks = create_callbacks(
        model,
        training_model,
        prediction_model,
        validation_generator,
        args,
    )

    time_history = TimeHistory()
    callbacks.append(time_history)

    # start training
    training_model.fit_generator(
        generator=train_generator,
        steps_per_epoch=args.steps,
        epochs=args.epochs,
        verbose=1,
        callbacks=callbacks,
        initial_epoch=initial_epoch
    )

    times = time_history.times
    print "Average epoch time: {}".format(np.average(times))

if __name__ == '__main__':
    main()<|MERGE_RESOLUTION|>--- conflicted
+++ resolved
@@ -424,12 +424,9 @@
     parser.add_argument('--early-stopping', help='Number of epoch for stop training when a monitored quantity has stopped improving', type=int, required=False)
     parser.add_argument('--image-min-side', help='Rescale the image so the smallest side is min_side.', type=int, default=800)
     parser.add_argument('--image-max-side', help='Rescale the image if the largest side is larger than max_side.', type=int, default=1333)
-<<<<<<< HEAD
     parser.add_argument('--group-method', help='Determines how images are grouped together.', type=str, default='ratio', choices=['random', 'ratio', 'balance'])
-=======
     parser.add_argument('--weighted-average',   help='Compute the mAP using the weighted average of precisions among classes.', action='store_true')
 
->>>>>>> a1df4898
     return check_args(parser.parse_args(args))
 
 
