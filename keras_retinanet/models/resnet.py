"""
Copyright 2017-2018 Fizyr (https://fizyr.com)

Licensed under the Apache License, Version 2.0 (the "License");
you may not use this file except in compliance with the License.
You may obtain a copy of the License at

    http://www.apache.org/licenses/LICENSE-2.0

Unless required by applicable law or agreed to in writing, software
distributed under the License is distributed on an "AS IS" BASIS,
WITHOUT WARRANTIES OR CONDITIONS OF ANY KIND, either express or implied.
See the License for the specific language governing permissions and
limitations under the License.
"""

import keras
from keras.utils import get_file
import keras_resnet
import keras_resnet.models

from . import retinanet
from . import Backbone
from ..utils.image import preprocess_image


class ResNetBackbone(Backbone):
    """ Describes backbone information and provides utility functions.
    """

    def __init__(self, backbone):
        super(ResNetBackbone, self).__init__(backbone)
        self.custom_objects.update(keras_resnet.custom_objects)

    def retinanet(self, *args, **kwargs):
        """ Returns a retinanet model using the correct backbone.
        """
        return resnet_retinanet(*args, backbone=self.backbone, **kwargs)

    def download_imagenet(self):
        """ Downloads ImageNet weights and returns path to weights file.
        """
        resnet_filename = 'ResNet-{}-model.keras.h5'
        resnet_resource = 'https://github.com/fizyr/keras-models/releases/download/v0.0.1/{}'.format(resnet_filename)
        depth = int(self.backbone.replace('resnet', ''))

        filename = resnet_filename.format(depth)
        resource = resnet_resource.format(depth)
        if depth == 50:
            checksum = '3e9f4e4f77bbe2c9bec13b53ee1c2319'
        elif depth == 101:
            checksum = '05dc86924389e5b401a9ea0348a3213c'
        elif depth == 152:
            checksum = '6ee11ef2b135592f8031058820bb9e71'

        return get_file(
            filename,
            resource,
            cache_subdir='models',
            md5_hash=checksum
        )

    def validate(self):
        """ Checks whether the backbone string is correct.
        """
        allowed_backbones = ['resnet50', 'resnet101', 'resnet152']
        backbone = self.backbone.split('_')[0]

        if backbone not in allowed_backbones:
            raise ValueError('Backbone (\'{}\') not in allowed backbones ({}).'.format(backbone, allowed_backbones))

    def preprocess_image(self, inputs):
        """ Takes as input an image and prepares it for being passed through the network.
        """
        return preprocess_image(inputs, mode='caffe')


def resnet_retinanet(num_classes, backbone='resnet50', inputs=None, modifier=None, **kwargs):
    """ Constructs a retinanet model using a resnet backbone.

    Args
        num_classes: Number of classes to predict.
        backbone: Which backbone to use (one of ('resnet50', 'resnet101', 'resnet152')).
        inputs: The inputs to the network (defaults to a Tensor of shape (None, None, 3)).
        modifier: A function handler which can modify the backbone before using it in retinanet (this can be used to freeze backbone layers for example).

    Returns
        RetinaNet model with a ResNet backbone.
    """
    # choose default input
    if inputs is None:
<<<<<<< HEAD
        inputs = keras.layers.Input(shape=(None, None, 4))
=======
        if keras.backend.image_data_format() == 'channels_first':
            inputs = keras.layers.Input(shape=(3, None, None))
        else:
            inputs = keras.layers.Input(shape=(None, None, 3))
>>>>>>> c409230c

    # create the resnet backbone
    if backbone == 'resnet50':
        resnet = keras_resnet.models.ResNet50(inputs, include_top=False, freeze_bn=True)
    elif backbone == 'resnet101':
        resnet = keras_resnet.models.ResNet101(inputs, include_top=False, freeze_bn=True)
    elif backbone == 'resnet152':
        resnet = keras_resnet.models.ResNet152(inputs, include_top=False, freeze_bn=True)
    else:
        raise ValueError('Backbone (\'{}\') is invalid.'.format(backbone))

    # invoke modifier if given
    if modifier:
        resnet = modifier(resnet)

    # create the full model
    return retinanet.retinanet(inputs=inputs, num_classes=num_classes, backbone_layers=resnet.outputs[1:], **kwargs)


def resnet50_retinanet(num_classes, inputs=None, **kwargs):
    return resnet_retinanet(num_classes=num_classes, backbone='resnet50', inputs=inputs, **kwargs)


def resnet101_retinanet(num_classes, inputs=None, **kwargs):
    return resnet_retinanet(num_classes=num_classes, backbone='resnet101', inputs=inputs, **kwargs)


def resnet152_retinanet(num_classes, inputs=None, **kwargs):
    return resnet_retinanet(num_classes=num_classes, backbone='resnet152', inputs=inputs, **kwargs)<|MERGE_RESOLUTION|>--- conflicted
+++ resolved
@@ -89,14 +89,10 @@
     """
     # choose default input
     if inputs is None:
-<<<<<<< HEAD
-        inputs = keras.layers.Input(shape=(None, None, 4))
-=======
         if keras.backend.image_data_format() == 'channels_first':
-            inputs = keras.layers.Input(shape=(3, None, None))
+            inputs = keras.layers.Input(shape=(4, None, None))
         else:
-            inputs = keras.layers.Input(shape=(None, None, 3))
->>>>>>> c409230c
+            inputs = keras.layers.Input(shape=(None, None, 4))
 
     # create the resnet backbone
     if backbone == 'resnet50':
