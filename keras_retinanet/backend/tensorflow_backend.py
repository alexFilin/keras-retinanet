--- conflicted
+++ resolved
@@ -17,15 +17,12 @@
 import tensorflow
 
 
-<<<<<<< HEAD
-=======
 def ones(*args, **kwargs):
     """ See https://www.tensorflow.org/versions/master/api_docs/python/tf/ones .
     """
     return tensorflow.ones(*args, **kwargs)
 
 
->>>>>>> 6e812b37
 def transpose(*args, **kwargs):
     """ See https://www.tensorflow.org/versions/master/api_docs/python/tf/transpose .
     """
