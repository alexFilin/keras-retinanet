"""
Copyright 2017-2018 Fizyr (https://fizyr.com)

Licensed under the Apache License, Version 2.0 (the "License");
you may not use this file except in compliance with the License.
You may obtain a copy of the License at

    http://www.apache.org/licenses/LICENSE-2.0

Unless required by applicable law or agreed to in writing, software
distributed under the License is distributed on an "AS IS" BASIS,
WITHOUT WARRANTIES OR CONDITIONS OF ANY KIND, either express or implied.
See the License for the specific language governing permissions and
limitations under the License.
"""

import numpy as np
import random
import threading
import warnings

import keras

from ..utils.anchors import (
    anchor_targets_bbox,
    anchors_for_shape,
    guess_shapes
)
from ..utils.image import (
    TransformParameters,
    adjust_transform_for_image,
    apply_transform,
    preprocess_image,
    resize_image,
)
from ..utils.transform import transform_aabb


class Generator(object):
    """ Abstract generator class.
    """

    def __init__(
        self,
        transform_generator = None,
        batch_size=1,
        group_method='ratio',  # one of 'none', 'random', 'ratio'
        shuffle_groups=True,
        image_min_side=800,
        image_max_side=1333,
        transform_parameters=None,
        compute_anchor_targets=anchor_targets_bbox,
        compute_shapes=guess_shapes,
        preprocess_image=preprocess_image,
    ):
        """ Initialize Generator object.

        Args
            transform_generator    : A generator used to randomly transform images and annotations.
            batch_size             : The size of the batches to generate.
            group_method           : Determines how images are grouped together (defaults to 'ratio', one of ('none', 'random', 'ratio')).
            shuffle_groups         : If True, shuffles the groups each epoch.
            image_min_side         : After resizing the minimum side of an image is equal to image_min_side.
            image_max_side         : If after resizing the maximum side is larger than image_max_side, scales down further so that the max side is equal to image_max_side.
            transform_parameters   : The transform parameters used for data augmentation.
            compute_anchor_targets : Function handler for computing the targets of anchors for an image and its annotations.
            compute_shapes         : Function handler for computing the shapes of the pyramid for a given input.
            preprocess_image       : Function handler for preprocessing an image (scaling / normalizing) for passing through a network.
        """
        self.transform_generator    = transform_generator
        self.batch_size             = int(batch_size)
        self.group_method           = group_method
        self.shuffle_groups         = shuffle_groups
        self.image_min_side         = image_min_side
        self.image_max_side         = image_max_side
        self.transform_parameters   = transform_parameters or TransformParameters()
        self.compute_anchor_targets = compute_anchor_targets
        self.compute_shapes         = compute_shapes
        self.preprocess_image       = preprocess_image

        self.group_index = 0
        self.lock        = threading.Lock()

        self.group_images()

    def size(self):
        """ Size of the dataset.
        """
        raise NotImplementedError('size method not implemented')

    def num_classes(self):
        """ Number of classes in the dataset.
        """
        raise NotImplementedError('num_classes method not implemented')

    def name_to_label(self, name):
        """ Map name to label.
        """
        raise NotImplementedError('name_to_label method not implemented')

    def label_to_name(self, label):
        """ Map label to name.
        """
        raise NotImplementedError('label_to_name method not implemented')

    def image_aspect_ratio(self, image_index):
        """ Compute the aspect ratio for an image with image_index.
        """
        raise NotImplementedError('image_aspect_ratio method not implemented')

    def load_image(self, image_index):
        """ Load an image at the image_index.
        """
        raise NotImplementedError('load_image method not implemented')

    def load_image_gdal_simple(self, image_index):
        """ Load an image at the image_index.
        """
        pass

    def load_annotations(self, image_index):
        """ Load annotations for an image_index.
        """
        raise NotImplementedError('load_annotations method not implemented')

    def load_annotations_group(self, group):
        """ Load annotations for all images in group.
        """
        return [self.load_annotations(image_index) for image_index in group]

    def filter_annotations(self, image_group, annotations_group, group):
        """ Filter annotations by removing those that are outside of the image bounds or whose width/height < 0.
        """
        # test all annotations
        for index, (image, annotations) in enumerate(zip(image_group, annotations_group)):
            assert(isinstance(annotations, np.ndarray)), '\'load_annotations\' should return a list of numpy arrays, received: {}'.format(type(annotations))

            # test x2 < x1 | y2 < y1 | x1 < 0 | y1 < 0 | x2 <= 0 | y2 <= 0 | x2 >= image.shape[1] | y2 >= image.shape[0]
            invalid_indices = np.where(
                (annotations[:, 2] <= annotations[:, 0]) |
                (annotations[:, 3] <= annotations[:, 1]) |
                (annotations[:, 0] < 0) |
                (annotations[:, 1] < 0) |
                (annotations[:, 2] > image.shape[1]) |
                (annotations[:, 3] > image.shape[0])
            )[0]

            # delete invalid indices
            if len(invalid_indices):
                warnings.warn('Image with id {} (shape {}) contains the following invalid boxes: {}.'.format(
                    group[index],
                    image.shape,
                    [annotations[invalid_index, :] for invalid_index in invalid_indices]
                ))
                annotations_group[index] = np.delete(annotations, invalid_indices, axis=0)

        return image_group, annotations_group

    def load_image_group(self, group):
        """ Load images for all images in a group.
        """
        return [self.load_image_gdal_simple(image_index) for image_index in group]
        # return [self.load_image(image_index) for image_index in group]

    def random_transform_group_entry(self, image, annotations):
        """ Randomly transforms image and annotation.
        """
        # randomly transform both image and annotations
        if self.transform_generator:
            transform = adjust_transform_for_image(next(self.transform_generator), image, self.transform_parameters.relative_translation)
            image     = apply_transform(transform, image, self.transform_parameters)

            # Transform the bounding boxes in the annotations.
            annotations = annotations.copy()
            for index in range(annotations.shape[0]):
                annotations[index, :4] = transform_aabb(transform, annotations[index, :4])

        return image, annotations

    def resize_image(self, image):
        """ Resize an image using image_min_side and image_max_side.
        """
        return resize_image(image, min_side=self.image_min_side, max_side=self.image_max_side)

    def preprocess_group_entry(self, image, annotations):
        """ Preprocess image and its annotations.
        """
        # preprocess the image
        image = self.preprocess_image(image)

        # randomly transform image and annotations
        image, annotations = self.random_transform_group_entry(image, annotations)

        # resize image
        image, image_scale = self.resize_image(image)

        # apply resizing to annotations too
        annotations[:, :4] *= image_scale

        return image, annotations

    def preprocess_group(self, image_group, annotations_group):
        """ Preprocess each image and its annotations in its group.
        """
        for index, (image, annotations) in enumerate(zip(image_group, annotations_group)):
            # preprocess a single group entry
            image, annotations = self.preprocess_group_entry(image, annotations)

            # copy processed data back to group
            image_group[index]       = image
            annotations_group[index] = annotations

        return image_group, annotations_group

    def group_images(self):
        """ Order the images according to self.order and makes groups of self.batch_size.
        """
        # determine the order of the images
        order = list(range(self.size()))
        if self.group_method == 'random':
            random.shuffle(order)
        elif self.group_method == 'ratio':
<<<<<<< HEAD
=======
            # TODO: Review this case
>>>>>>> c409230c
            # order.sort(key=lambda x: self.image_aspect_ratio(x))
            pass

        # divide into groups, one group = one batch
        self.groups = [[order[x % len(order)] for x in range(i, i + self.batch_size)] for i in range(0, len(order), self.batch_size)]

    def compute_inputs(self, image_group):
        """ Compute inputs for the network using an image_group.
        """
        # get the max image shape
        max_shape = tuple(max(image.shape[x] for image in image_group) for x in range(3))

        # construct an image batch object
        image_batch = np.zeros((self.batch_size,) + max_shape, dtype=keras.backend.floatx())

        # copy all images to the upper left part of the image batch object
        for image_index, image in enumerate(image_group):
            image_batch[image_index, :image.shape[0], :image.shape[1], :image.shape[2]] = image

        if keras.backend.image_data_format() == 'channels_first':
            image_batch = image_batch.transpose((0, 3, 1, 2))

        return image_batch

    def generate_anchors(self, image_shape):
        return anchors_for_shape(image_shape, shapes_callback=self.compute_shapes)

    def compute_targets(self, image_group, annotations_group):
        """ Compute target outputs for the network using images and their annotations.
        """
        # get the max image shape
        max_shape = tuple(max(image.shape[x] for image in image_group) for x in range(3))
        anchors   = self.generate_anchors(max_shape)

        labels_batch, regression_batch, _ = self.compute_anchor_targets(
            anchors,
            image_group,
            annotations_group,
            self.num_classes()
        )

        return [regression_batch, labels_batch]

    def compute_input_output(self, group):
        """ Compute inputs and target outputs for the network.
        """
        # load images and annotations
        image_group       = self.load_image_group(group)
        annotations_group = self.load_annotations_group(group)

        # check validity of annotations
        image_group, annotations_group = self.filter_annotations(image_group, annotations_group, group)

        # perform preprocessing steps
        image_group, annotations_group = self.preprocess_group(image_group, annotations_group)

        # compute network inputs
        inputs = self.compute_inputs(image_group)

        # compute network targets
        targets = self.compute_targets(image_group, annotations_group)

        return inputs, targets

    def __next__(self):
        return self.next()

    def next(self):
        # advance the group index
        with self.lock:
            if self.group_index == 0 and self.shuffle_groups:
                # shuffle groups at start of epoch
                random.shuffle(self.groups)
            group = self.groups[self.group_index]
            self.group_index = (self.group_index + 1) % len(self.groups)

        return self.compute_input_output(group)<|MERGE_RESOLUTION|>--- conflicted
+++ resolved
@@ -220,10 +220,7 @@
         if self.group_method == 'random':
             random.shuffle(order)
         elif self.group_method == 'ratio':
-<<<<<<< HEAD
-=======
             # TODO: Review this case
->>>>>>> c409230c
             # order.sort(key=lambda x: self.image_aspect_ratio(x))
             pass
 
